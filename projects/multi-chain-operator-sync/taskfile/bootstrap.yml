version: "3"

tasks:
  components-build:
    desc: "Builds the WASI components for AVS Sync"
    deps: [components-clean]
    vars:
      COMPONENT_SOURCE_DIR: '{{joinPath .ROOT_DIR "component"}}'
    cmds:
      - cd "{{.REPO_ROOT}}" && task component:build PROJECT="{{.PROJECT}}" COMPONENT_NAME="{{.COMPONENT_NAME}}" COMPONENT_SOURCE_DIR="{{.COMPONENT_SOURCE_DIR}}"

  components-clean:
    desc: "Deletes the WASI components for AVS Sync"
    cmds:
      - cd "{{.REPO_ROOT}}" && task component:clean-all PROJECT="{{.PROJECT}}" COMPONENT_NAME="{{.COMPONENT_NAME}}"

  components-upload:
    desc: "Uploads the WASI components for AVS Sync"
    vars:
      WAVS_INSTANCE: "{{.WAVS_INSTANCE | default 1}}"
      WAVS_ENDPOINT:
        sh: cd {{.REPO_ROOT}} && task backend:get-wavs-endpoint-{{.WAVS_INSTANCE}}
    cmds:
      - cd "{{.REPO_ROOT}}" && task component:upload PROJECT="{{.PROJECT}}" COMPONENT_NAME="{{.COMPONENT_NAME}}" WAVS_ENDPOINT="{{.WAVS_ENDPOINT}}"

  middleware-deploy:
    desc: "Deploys the middleware"
    cmds:
      - cd "{{.REPO_ROOT}}" && task middleware:deploy PROJECT="{{.PROJECT}}" SERVICE_NAME="{{.PROJECT}}" CHAIN_NUMBER="{{.SOURCE_CHAIN_NUMBER}}"

  mirror-deploy:
    desc: "Deploys the mirror contracts for all chains"
    cmds:
      - |
        if [ {{.ACTIVE_CHAIN_COUNT}} -lt 2 ]; then
          echo "Error: ACTIVE_CHAIN_COUNT must be 2 or greater"
          exit 1
        fi

        for i in $(seq 1 {{.ACTIVE_CHAIN_COUNT}}); do
          if [ "$i" -ne {{.SOURCE_CHAIN_NUMBER}} ]; then
            task bootstrap:mirror-deploy-$i
          fi
        done

  mirror-deploy-*:
    desc: "Deploys the mirror contracts for a chain"
    vars:
      CHAIN_NUMBER: "{{index .MATCH 0}}"
      WAVS_SERVICE_MANAGER_ADDRESS:
        sh: task get-service-manager-address
      SOURCE_RPC_URL:
        sh: task get-source-rpc-url
      MIRROR_RPC_URL:
        sh: cd "{{.REPO_ROOT}}" && task backend:get-evm-rpc-url-{{.CHAIN_NUMBER}}
    cmds:
      - >
        cd "{{.REPO_ROOT}}" && task middleware:deploy-mirror
        CHAIN_NUMBER="{{.CHAIN_NUMBER}}"
        PROJECT="{{.PROJECT}}" 
        SERVICE_NAME="{{.PROJECT}}" 
        SOURCE_RPC_URL="{{.SOURCE_RPC_URL}}" 
        MIRROR_RPC_URL="{{.MIRROR_RPC_URL}}" 
        WAVS_SERVICE_MANAGER_ADDRESS="{{.WAVS_SERVICE_MANAGER_ADDRESS}}"

  get-submission-address-*:
    desc: "Gets the submission address for a chain"
    vars:
      CHAIN_NUMBER: "{{index .MATCH 0}}"
      OUT_DIR:
        sh: cd {{.REPO_ROOT}} && task middleware:get-output-dir CHAIN_NUMBER={{.CHAIN_NUMBER}} PROJECT={{.PROJECT}} SERVICE_NAME={{.PROJECT}}
    cmds:
      - |
        FILE=$(find {{.OUT_DIR}} -name "mirror-*.json" | head -n 1)
        if [ -z "$FILE" ]; then
          echo "Error: No mirror-*.json file found in {{.OUT_DIR}}"
          exit 1
        fi
        jq -r '.addresses.MirrorServiceHandler' "$FILE"

  build-empty-service:
    desc: "Build the empty service configuration"
    deps: [clean-service]
    vars:
      CMD: 'service --json true --home /wavs-home --file "{{.WAVS_CLI_SERVICE_JSON_PATH}}"'
      SOURCE_CHAIN:
        sh: cd {{.REPO_ROOT}} && task backend:get-chain-name-1
      SERVICE_MANAGER_ADDRESS:
        sh: task get-service-manager-address
    cmds:
      - |
        cd "{{.REPO_ROOT}}"
        mkdir -p {{.SERVICE_OUTPUT_DIR}}

        task cli:wavs -- {{.CMD}} init --name {{.COMPONENT_NAME}}

        task cli:wavs -- {{.CMD}} manager set-evm --chain-name {{.SOURCE_CHAIN}} --address {{.SERVICE_MANAGER_ADDRESS}}

        echo "Service configuration built successfully"

  build-service:
    desc: "Build service configuration"
    vars:
      CMD: 'service --json true --home /wavs-home --file "{{.WAVS_CLI_SERVICE_JSON_PATH}}"'
      SOURCE_CHAIN:
        sh: cd {{.REPO_ROOT}} && task backend:get-chain-name-1
      COMPONENT_DIGEST:
        sh: task get-component-digest
      SERVICE_MANAGER_ADDRESS:
        sh: task get-service-manager-address
      STAKE_REGISTRY_ADDRESS:
        sh: task get-stake-registry-address
    cmds:
      - task: build-register-workflow
        vars:
          CMD: "{{.CMD}}"
          SOURCE_CHAIN: "{{.SOURCE_CHAIN}}"
          STAKE_REGISTRY_ADDRESS: "{{.STAKE_REGISTRY_ADDRESS}}"
          COMPONENT_DIGEST: "{{.COMPONENT_DIGEST}}"
<<<<<<< HEAD
      - task: build-deregister-workflow
        vars:
          CMD: "{{.CMD}}"
          SOURCE_CHAIN: "{{.SOURCE_CHAIN}}"
          STAKE_REGISTRY_ADDRESS: "{{.STAKE_REGISTRY_ADDRESS}}"
          COMPONENT_DIGEST: "{{.COMPONENT_DIGEST}}"
      - |
        task cli:wavs -- {{.CMD}} manager set-evm --chain-name {{.SOURCE_CHAIN}} --address {{.SERVICE_MANAGER_ADDRESS}}

        echo "Service configuration built successfully"
=======
>>>>>>> e655a004

  build-register-workflow:
    desc: "Configure and register a workflow"
    requires:
      vars: [CMD, SOURCE_CHAIN, STAKE_REGISTRY_ADDRESS, COMPONENT_DIGEST]
    vars:
      OPERATOR_REGISTERED_EVENT_HASH:
        sh: cast keccak "OperatorRegistered(address,address)"
    cmds:
      - |
        cd "{{.REPO_ROOT}}"

        WORKFLOW_ID=$(task cli:wavs -- {{.CMD}} workflow add | jq -r .workflow_id)
        task cli:wavs -- {{.CMD}} workflow trigger --id ${WORKFLOW_ID} set-evm --chain-name {{.SOURCE_CHAIN}} --address {{.STAKE_REGISTRY_ADDRESS}} --event-hash {{.OPERATOR_REGISTERED_EVENT_HASH}}

        for i in $(seq 2 {{.ACTIVE_CHAIN_COUNT}}); do
          CHAIN_NAME=$(task backend:get-chain-name-$i)
          cd {{.ROOT_DIR}}
          SUBMISSION_ADDRESS=$(task bootstrap:get-submission-address-$i)
          cd {{.REPO_ROOT}}

          if [ "$i" -eq 2 ]; then
            task cli:wavs -- {{.CMD}} workflow submit --id ${WORKFLOW_ID} set-aggregator --url {{.WAVS_AGGREGATOR_ENDPOINT}} --address "$SUBMISSION_ADDRESS" --chain-name "$CHAIN_NAME"
          else
            task cli:wavs -- {{.CMD}} workflow submit --id ${WORKFLOW_ID} add-aggregator --url {{.WAVS_AGGREGATOR_ENDPOINT}} --address "$SUBMISSION_ADDRESS" --chain-name "$CHAIN_NAME"
          fi
        done

        task cli:wavs -- {{.CMD}} workflow component --id ${WORKFLOW_ID} set-source-digest --digest {{.COMPONENT_DIGEST}}
        task cli:wavs -- {{.CMD}} workflow component --id ${WORKFLOW_ID} permissions --http-hosts '*' --file-system true

        echo "Workflow registered"

  build-deregister-workflow:
    desc: "Configure and register a workflow"
    requires:
      vars: [CMD, SOURCE_CHAIN, STAKE_REGISTRY_ADDRESS, COMPONENT_DIGEST]
    vars:
      OPERATOR_DEREGISTERED_EVENT_HASH:
        sh: cast keccak "OperatorDeregistered(address,address)"
    cmds:
      - |
        cd "{{.REPO_ROOT}}"

        WORKFLOW_ID=$(task cli:wavs -- {{.CMD}} workflow add | jq -r .workflow_id)
        task cli:wavs -- {{.CMD}} workflow trigger --id ${WORKFLOW_ID} set-evm --chain-name {{.SOURCE_CHAIN}} --address {{.STAKE_REGISTRY_ADDRESS}} --event-hash {{.OPERATOR_DEREGISTERED_EVENT_HASH}}

        for i in $(seq 2 {{.ACTIVE_CHAIN_COUNT}}); do
          CHAIN_NAME=$(task backend:get-chain-name-$i)
          cd {{.ROOT_DIR}}
          SUBMISSION_ADDRESS=$(task bootstrap:get-submission-address-$i)
          cd {{.REPO_ROOT}}

          if [ "$i" -eq 2 ]; then
            task cli:wavs -- {{.CMD}} workflow submit --id ${WORKFLOW_ID} set-aggregator --url {{.WAVS_AGGREGATOR_ENDPOINT}} --address "$SUBMISSION_ADDRESS" --chain-name "$CHAIN_NAME"
          else
            task cli:wavs -- {{.CMD}} workflow submit --id ${WORKFLOW_ID} add-aggregator --url {{.WAVS_AGGREGATOR_ENDPOINT}} --address "$SUBMISSION_ADDRESS" --chain-name "$CHAIN_NAME"
          fi
        done

        task cli:wavs -- {{.CMD}} workflow component --id ${WORKFLOW_ID} set-source-digest --digest {{.COMPONENT_DIGEST}}
        task cli:wavs -- {{.CMD}} workflow component --id ${WORKFLOW_ID} permissions --http-hosts '*' --file-system true

        echo "Workflow registered"

  clean-service:
    desc: "Cleans up the service configuration"
    cmds:
      - rm -rf "{{.SERVICE_OUTPUT_DIR}}"

  upload-service:
    vars:
      WAVS_INSTANCE: "{{.WAVS_INSTANCE | default 1}}"
      WAVS_ENDPOINT:
        sh: cd {{.REPO_ROOT}} && task backend:get-wavs-endpoint-{{.WAVS_INSTANCE}}
    cmds:
      - >
        curl -X POST "{{.WAVS_ENDPOINT}}/save-service" 
        -H "Content-Type: application/json" 
        --data-binary "@{{.SERVICE_JSON_PATH}}" > {{.SERVICE_HASH_JSON_PATH}}

  set-service-uri:
    vars:
      WAVS_INSTANCE: "{{.WAVS_INSTANCE | default 1}}"
      WAVS_ENDPOINT:
        sh: cd {{.REPO_ROOT}} && task backend:get-wavs-endpoint-{{.WAVS_INSTANCE}}
      SERVICE_MANAGER_ADDRESS:
        sh: task get-service-manager-address
      EVM_RPC_URL:
        sh: task get-source-rpc-url
      SERVICE_HASH:
        sh: task get-service-hash
      SERVICE_URI: "{{.WAVS_ENDPOINT}}/service-by-hash/{{.SERVICE_HASH}}"
    cmds:
      - |
        cast send {{.SERVICE_MANAGER_ADDRESS}} 'setServiceURI(string)' "{{.SERVICE_URI}}" -r {{.EVM_RPC_URL}} --private-key ${DEPLOYER_PRIVATE_KEY}

  register-service:
    vars:
      WAVS_INSTANCE: "{{.WAVS_INSTANCE | default 1}}"
      WAVS_ENDPOINT:
        sh: cd {{.REPO_ROOT}} && task backend:get-wavs-endpoint-{{.WAVS_INSTANCE}}
      SERVICE_ID:
        sh: task get-service-id
    cmds:
      - |
        curl -X POST "{{.WAVS_AGGREGATOR_ENDPOINT}}/register-service" -H "Content-Type: application/json" -d "{\"service_id\": \"{{.SERVICE_ID}}\"}"

  deploy-service:
    vars:
      WAVS_INSTANCE: "{{.WAVS_INSTANCE | default 1}}"
      WAVS_ENDPOINT:
        sh: cd {{.REPO_ROOT}} && task backend:get-wavs-endpoint-{{.WAVS_INSTANCE}}
      SERVICE_HASH:
        sh: task get-service-hash
      SERVICE_URI: "{{.WAVS_ENDPOINT}}/service-by-hash/{{.SERVICE_HASH}}"
    cmds:
      - task cli:wavs -- deploy-service --home /wavs-home --service-url {{.SERVICE_URI}} --wavs-endpoint {{.WAVS_ENDPOINT}}

  deploy-service-*:
    vars:
      WAVS_INSTANCE: "{{index .MATCH 0}}"
      WAVS_ENDPOINT:
        sh: cd {{.REPO_ROOT}} && task backend:get-wavs-endpoint-{{.WAVS_INSTANCE}}
      SERVICE_HASH:
        sh: task get-service-hash
      SOURCE_WAVS_ENDPOINT:
        sh: cd {{.REPO_ROOT}} && task backend:get-wavs-endpoint-1
      SERVICE_URI: "{{.SOURCE_WAVS_ENDPOINT}}/service-by-hash/{{.SERVICE_HASH}}"
    cmds:
      - task cli:wavs WAVS_INSTANCE={{.WAVS_INSTANCE}} -- deploy-service --home /wavs-home --service-url {{.SERVICE_URI}} --wavs-endpoint {{.WAVS_ENDPOINT}}

  register-operator:
    vars:
      WAVS_INSTANCE: "{{.WAVS_INSTANCE | default 1}}"
      AVS_SIGNING_ADDRESS:
        sh: task get-service-signing-address WAVS_INSTANCE="{{.WAVS_INSTANCE}}"
    cmds:
      - |
        cd "{{.REPO_ROOT}}" && task middleware:register-operator AVS_SIGNING_ADDRESS="{{.AVS_SIGNING_ADDRESS}}" AMOUNT="0.001ether" PROJECT="{{.PROJECT}}" SERVICE_NAME="{{.PROJECT}}" WAVS_INSTANCE="{{.WAVS_INSTANCE}}"

  wavs-*:
    vars:
      WAVS_INSTANCE: "{{index .MATCH 0}}"
    cmds:
      - task bootstrap:components-upload WAVS_INSTANCE="{{.WAVS_INSTANCE}}"
      - task bootstrap:deploy-service-{{.WAVS_INSTANCE}}
      - task bootstrap:register-operator WAVS_INSTANCE="{{.WAVS_INSTANCE}}"<|MERGE_RESOLUTION|>--- conflicted
+++ resolved
@@ -117,19 +117,12 @@
           SOURCE_CHAIN: "{{.SOURCE_CHAIN}}"
           STAKE_REGISTRY_ADDRESS: "{{.STAKE_REGISTRY_ADDRESS}}"
           COMPONENT_DIGEST: "{{.COMPONENT_DIGEST}}"
-<<<<<<< HEAD
       - task: build-deregister-workflow
         vars:
           CMD: "{{.CMD}}"
           SOURCE_CHAIN: "{{.SOURCE_CHAIN}}"
           STAKE_REGISTRY_ADDRESS: "{{.STAKE_REGISTRY_ADDRESS}}"
           COMPONENT_DIGEST: "{{.COMPONENT_DIGEST}}"
-      - |
-        task cli:wavs -- {{.CMD}} manager set-evm --chain-name {{.SOURCE_CHAIN}} --address {{.SERVICE_MANAGER_ADDRESS}}
-
-        echo "Service configuration built successfully"
-=======
->>>>>>> e655a004
 
   build-register-workflow:
     desc: "Configure and register a workflow"
