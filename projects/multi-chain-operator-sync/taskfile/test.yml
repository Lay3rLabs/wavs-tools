version: "3"

tasks:
  trigger-register:
    desc: "Registers all available operators and verifies they were synced"
    vars:
      FIRST_OPERATOR: "{{.FIRST_OPERATOR | default 1}}"
    cmds:
      - |
        for OPERATOR in $(seq 1 {{.ACTIVE_WAVS_COUNT}}); do
          if [ "$OPERATOR" -ne {{.FIRST_OPERATOR}} ]; then
            task test:trigger-register-$OPERATOR
          fi
        done

  trigger-register-*:
    desc: "Registers a new operator and validates it was synced"
    vars:
      OPERATOR: "{{index .MATCH 0}}"
      OPERATOR_ADDRESS:
        sh: task get-operator-address WAVS_INSTANCE="{{.OPERATOR}}"
    cmds:
      - |
        cd {{.ROOT_DIR}}
        task bootstrap:wavs-{{.OPERATOR}}
      - task: validate-operator-weight-updated-event
        vars:
          OPERATOR_ADDRESS: "{{.OPERATOR_ADDRESS}}"

  trigger-deregister:
    desc: "Deregisters all available operators and verifies they were synced"
    vars:
      FIRST_OPERATOR: "{{.FIRST_OPERATOR | default 1}}"
    cmds:
      - |
        for OPERATOR in $(seq 1 {{.ACTIVE_WAVS_COUNT}}); do
          if [ "$OPERATOR" -ne {{.FIRST_OPERATOR}} ]; then
            task test:trigger-deregister-$OPERATOR
          fi
        done

  trigger-deregister-*:
    desc: "Registers a new operator and validates it was synced"
    vars:
      OPERATOR: "{{index .MATCH 0}}"
      OPERATOR_ADDRESS:
        sh: task get-operator-address WAVS_INSTANCE="{{.OPERATOR}}"
    cmds:
      - >
        cd {{.REPO_ROOT}} &&
        task middleware:deregister-operator 
        PROJECT="{{.PROJECT}}" SERVICE_NAME="{{.PROJECT}}"
        WAVS_INSTANCE="{{.OPERATOR}}"
      - task: validate-operator-weight-updated-event
        vars:
          OPERATOR_ADDRESS: "{{.OPERATOR_ADDRESS}}"

  get-operator-weight-updated-event:
    requires:
      vars: [CHAIN_NUMBER, OPERATOR_ADDRESS]
    vars:
      EVM_RPC_URL:
        sh: cd "{{.REPO_ROOT}}" && task backend:get-evm-rpc-url-{{.CHAIN_NUMBER}}
      CURRENT_BLOCK:
        sh: cast block-number --rpc-url {{.EVM_RPC_URL}}
      BLOCK_START:
        sh: echo $(( {{.CURRENT_BLOCK}} - 3 ))
      TOPIC_0:
        sh: cast keccak "OperatorWeightUpdated(address,uint256,uint256)"
      TOPIC_1:
        sh: cast abi-encode "p(address)" {{.OPERATOR_ADDRESS}}
      STAKE_REGISTRY_ADDRESS:
        sh: task get-mirror-stake-registry-address-{{.CHAIN_NUMBER}}
    cmds:
      - >
        cast logs 
        --from-block {{.BLOCK_START}}
        --to-block latest {{.TOPIC_0}} {{.TOPIC_1}}
        --address {{.STAKE_REGISTRY_ADDRESS}} 
        --rpc-url {{.EVM_RPC_URL}}

<<<<<<< HEAD
  trigger-update-*:
    desc: "Delegates more weight to an operator and verifies it was synced"
    vars:
      OPERATOR: "{{index .MATCH 0}}"
      OPERATOR_ADDRESS:
        sh: task get-operator-address WAVS_INSTANCE="{{.OPERATOR}}"
      SERVICE_MANAGER_ADDRESS:
        sh: task get-service-manager-address
      DELEGATE_AMOUNT: 1000000000000000000
      SOURCE_RPC_URL:
        sh: task get-source-rpc-url
    cmds:
      - >
        cd "{{.REPO_ROOT}}" && task middleware:delegate-to-operator
        OPERATOR_ADDRESS="{{.OPERATOR_ADDRESS}}"
        SERVICE_MANAGER_ADDRESS="{{.SERVICE_MANAGER_ADDRESS}}"
        DELEGATE_AMOUNT="{{.DELEGATE_AMOUNT}}"
      - cast rpc anvil_mine {{.UPDATE_INTERVAL_BLOCKS}} --rpc-url {{.SOURCE_RPC_URL}}
=======
  validate-operator-weight-updated-event:
    requires:
      vars: [OPERATOR_ADDRESS]
    cmds:
>>>>>>> baadcb2e
      - |
        for CHAIN_NUMBER in $(seq 1 {{.ACTIVE_CHAIN_COUNT}}); do
          if [ "$CHAIN_NUMBER" -ne {{.SOURCE_CHAIN_NUMBER}} ]; then
            echo "Fetching event for chain $CHAIN_NUMBER..."
            RESULT=$(task test:get-operator-weight-updated-event CHAIN_NUMBER=$CHAIN_NUMBER OPERATOR_ADDRESS={{.OPERATOR_ADDRESS}})

            if [ -z "$RESULT" ]; then
              echo "⚠️ No events found for chain $CHAIN_NUMBER and operator {{.OPERATOR_ADDRESS}}."
              exit 1
            else
              echo "✅ Event found for chain $CHAIN_NUMBER and operator {{.OPERATOR_ADDRESS}}."
            fi
          fi
        done<|MERGE_RESOLUTION|>--- conflicted
+++ resolved
@@ -79,7 +79,25 @@
         --address {{.STAKE_REGISTRY_ADDRESS}} 
         --rpc-url {{.EVM_RPC_URL}}
 
-<<<<<<< HEAD
+  validate-operator-weight-updated-event:
+    requires:
+      vars: [OPERATOR_ADDRESS]
+    cmds:
+      - |
+        for CHAIN_NUMBER in $(seq 1 {{.ACTIVE_CHAIN_COUNT}}); do
+          if [ "$CHAIN_NUMBER" -ne {{.SOURCE_CHAIN_NUMBER}} ]; then
+            echo "Fetching event for chain $CHAIN_NUMBER..."
+            RESULT=$(task test:get-operator-weight-updated-event CHAIN_NUMBER=$CHAIN_NUMBER OPERATOR_ADDRESS={{.OPERATOR_ADDRESS}})
+
+            if [ -z "$RESULT" ]; then
+              echo "⚠️ No events found for chain $CHAIN_NUMBER and operator {{.OPERATOR_ADDRESS}}."
+              exit 1
+            else
+              echo "✅ Event found for chain $CHAIN_NUMBER and operator {{.OPERATOR_ADDRESS}}."
+            fi
+          fi
+        done
+
   trigger-update-*:
     desc: "Delegates more weight to an operator and verifies it was synced"
     vars:
@@ -98,12 +116,6 @@
         SERVICE_MANAGER_ADDRESS="{{.SERVICE_MANAGER_ADDRESS}}"
         DELEGATE_AMOUNT="{{.DELEGATE_AMOUNT}}"
       - cast rpc anvil_mine {{.UPDATE_INTERVAL_BLOCKS}} --rpc-url {{.SOURCE_RPC_URL}}
-=======
-  validate-operator-weight-updated-event:
-    requires:
-      vars: [OPERATOR_ADDRESS]
-    cmds:
->>>>>>> baadcb2e
       - |
         for CHAIN_NUMBER in $(seq 1 {{.ACTIVE_CHAIN_COUNT}}); do
           if [ "$CHAIN_NUMBER" -ne {{.SOURCE_CHAIN_NUMBER}} ]; then
