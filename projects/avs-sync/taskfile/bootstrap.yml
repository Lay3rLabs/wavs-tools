--- conflicted
+++ resolved
@@ -1,39 +1,9 @@
 version: "3"
 
-<<<<<<< HEAD
-tasks:
-  components-build:
-    desc: "Builds the WASI components for AVS Sync"
-    deps: [components-clean]
-    vars:
-      COMPONENT_SOURCE_DIR: '{{joinPath .ROOT_DIR "component"}}'
-    cmds:
-      - cd "{{.REPO_ROOT}}" && task component:build PROJECT="{{.PROJECT}}" COMPONENT_NAME="{{.COMPONENT_NAME}}" COMPONENT_SOURCE_DIR="{{.COMPONENT_SOURCE_DIR}}"
-
-  components-clean:
-    desc: "Deletes the WASI components for AVS Sync"
-    cmds:
-      - cd "{{.REPO_ROOT}}" && task component:clean-all PROJECT="{{.PROJECT}}" COMPONENT_NAME="{{.COMPONENT_NAME}}"
-
-  components-upload:
-    desc: "Uploads the WASI components for AVS Sync"
-    vars:
-      WAVS_INSTANCE: "{{.WAVS_INSTANCE | default 1}}"
-      WAVS_ENDPOINT:
-        sh: cd "{{.REPO_ROOT}}" && task backend:get-wavs-endpoint-{{.WAVS_INSTANCE}}
-    cmds:
-      - cd "{{.REPO_ROOT}}" && task component:upload PROJECT="{{.PROJECT}}" COMPONENT_NAME="{{.COMPONENT_NAME}}" WAVS_ENDPOINT="{{.WAVS_ENDPOINT}}"
-
-  middleware-deploy:
-    desc: "Deploys the AVS Sync middleware"
-    cmds:
-      - cd "{{.REPO_ROOT}}" && task middleware:deploy-mock PROJECT="{{.PROJECT}}" SERVICE_NAME="{{.PROJECT}}"
-=======
 includes:
   bootstrap-common:
     taskfile: ../../../taskfile/common/bootstrap.yml
     flatten: true
->>>>>>> ab835c70
 
 tasks:
   contracts-deploy:
