version: "3"

tasks:
  components-build:
    desc: "Builds the WASI components for AVS Sync"
    deps: [components-clean]
    vars:
      COMPONENT_SOURCE_DIR: '{{joinPath .ROOT_DIR "component"}}'
    cmds:
      - cd "{{.REPO_ROOT}}" && task component:build PROJECT="{{.PROJECT}}" COMPONENT_NAME="{{.COMPONENT_NAME}}" COMPONENT_SOURCE_DIR="{{.COMPONENT_SOURCE_DIR}}"

  components-clean:
    desc: "Deletes the WASI components for AVS Sync"
    cmds:
      - cd "{{.REPO_ROOT}}" && task component:clean-all PROJECT="{{.PROJECT}}" COMPONENT_NAME="{{.COMPONENT_NAME}}"

  components-upload:
    desc: "Uploads the WASI components for AVS Sync"
    cmds:
      - cd "{{.REPO_ROOT}}" && task component:upload PROJECT="{{.PROJECT}}" COMPONENT_NAME="{{.COMPONENT_NAME}}"

  middleware-deploy:
    desc: "Deploys the AVS Sync middleware"
    cmds:
<<<<<<< HEAD
      - task middleware:deploy PROJECT="{{.PROJECT}}" SERVICE_NAME="{{.PROJECT}}"
=======
      - cd "{{.REPO_ROOT}}" && task middleware:deploy PROJECT="{{.PROJECT}}" SERVICE_NAME="avs-sync"
>>>>>>> 4bc3bcc1

  contracts-deploy:
    desc: "Deploys the AVS Sync contracts"
    dir: contracts
    vars:
      SCRIPT_NAME: "DeployAvsWriter"
      EVM_RPC_URL:
        sh: task get-evm-rpc-url
    env:
      SERVICE_MANAGER_ADDRESS:
        sh: task get-service-manager-address
      STAKE_REGISTRY_ADDRESS:
        sh: task get-stake-registry-address
    cmds:
      - forge script script/{{.SUBMISSION_DEPLOY_SCRIPT}}:{{.SCRIPT_NAME}} --broadcast --rpc-url "{{.EVM_RPC_URL}}"

  build-service:
    desc: "Build avs_sync service configuration"
    deps: [clean-service]
    vars:
      CMD: '{{print "service --json true --home /wavs-home --file " .WAVS_CLI_SERVICE_JSON_PATH}}'
      TRIGGER_CHAIN: "local"
      SUBMIT_CHAIN: "local"
      COMPONENT_DIGEST:
        sh: task get-component-digest
      SERVICE_MANAGER_ADDRESS:
        sh: task get-service-manager-address
      STAKE_REGISTRY_ADDRESS:
        sh: task get-stake-registry-address
      SUBMISSION_ADDRESS:
        sh: task get-submission-address
    cmds:
      - |
        mkdir -p {{.SERVICE_OUTPUT_DIR}}

        # Build service configuration using task cli:wavs
        SERVICE_ID=$(task cli:wavs -- {{.CMD}} init --name {{.COMPONENT_NAME}} | jq -r .service.id)

        WORKFLOW_ID=$(task cli:wavs -- {{.CMD}} workflow add | jq -r .workflow_id)

        cd "{{.REPO_ROOT}}"

        # Configure workflow
        task cli:wavs -- {{.CMD}} workflow trigger --id ${WORKFLOW_ID} set-block-interval --chain-name {{.TRIGGER_CHAIN}} --n-blocks {{.BLOCK_INTERVAL}} > /dev/null
          
        task cli:wavs -- {{.CMD}} workflow submit --id ${WORKFLOW_ID} set-aggregator --url {{.WAVS_AGGREGATOR_ENDPOINT}} --address {{.SUBMISSION_ADDRESS}} --chain-name {{.SUBMIT_CHAIN}} > /dev/null

        task cli:wavs -- {{.CMD}} workflow component --id ${WORKFLOW_ID} set-source-digest --digest {{.COMPONENT_DIGEST}} > /dev/null
          
        task cli:wavs -- {{.CMD}} workflow component --id ${WORKFLOW_ID} permissions --http-hosts '*' --file-system true > /dev/null
          
        task cli:wavs -- {{.CMD}} workflow component --id ${WORKFLOW_ID} config --values "ecdsa_stake_registry_address={{.STAKE_REGISTRY_ADDRESS}},lookback_blocks={{.PAST_BLOCKS}}" > /dev/null
          
        task cli:wavs -- {{.CMD}} manager set-evm --chain-name {{.SUBMIT_CHAIN}} --address {{.SERVICE_MANAGER_ADDRESS}} > /dev/null

        echo "Service configuration built successfully"

  clean-service:
    desc: "Cleans up the service configuration"
    cmds:
      - rm -rf "{{.SERVICE_OUTPUT_DIR}}"

  upload-service:
    cmds:
      - |
        curl -X POST "{{.WAVS_ENDPOINT}}/save-service" -H "Content-Type: application/json" --data-binary "@{{.SERVICE_JSON_PATH}}"

  set-service-uri:
    vars:
      SERVICE_ID:
        sh: task get-service-id
      SERVICE_MANAGER_ADDRESS:
        sh: task get-service-manager-address
      EVM_RPC_URL:
        sh: task get-evm-rpc-url
      SERVICE_URI: "{{.WAVS_ENDPOINT}}/service/{{.SERVICE_ID}}"
    cmds:
      - |
        cast send {{.SERVICE_MANAGER_ADDRESS}} 'setServiceURI(string)' "{{.SERVICE_URI}}" -r {{.EVM_RPC_URL}} --private-key ${DEPLOYER_PRIVATE_KEY}

  register-service-uri:
    vars:
      SERVICE_ID:
        sh: task get-service-id
      SERVICE_URI: "{{.WAVS_ENDPOINT}}/service/{{.SERVICE_ID}}"
    cmds:
      - |
        curl -X POST "{{.WAVS_AGGREGATOR_ENDPOINT}}/register-service" -H "Content-Type: application/json" -d "{\"uri\": \"{{.SERVICE_URI}}\"}"

  deploy-service:
    vars:
      SERVICE_ID:
        sh: task get-service-id
      SERVICE_URI: "{{.WAVS_ENDPOINT}}/service/{{.SERVICE_ID}}"
    cmds:
      - task cli:wavs -- deploy-service --home /wavs-home --service-url {{.SERVICE_URI}} --wavs-endpoint {{.WAVS_ENDPOINT}}

  register-operator:
    vars:
      AVS_SIGNING_ADDRESS:
        sh: task get-service-signing-address
    cmds:
      - |
<<<<<<< HEAD
        task middleware:register-operator AVS_SIGNING_ADDRESS="{{.AVS_SIGNING_ADDRESS}}" AMOUNT="0.001ether" PROJECT="{{.PROJECT}}" SERVICE_NAME="{{.PROJECT}}"
=======
        cd "{{.REPO_ROOT}}" && task middleware:register-operator AVS_SIGNING_ADDRESS="{{.AVS_SIGNING_ADDRESS}}" AMOUNT="0.001ether" PROJECT="{{.PROJECT}}" SERVICE_NAME="avs-sync"
>>>>>>> 4bc3bcc1
<|MERGE_RESOLUTION|>--- conflicted
+++ resolved
@@ -22,11 +22,7 @@
   middleware-deploy:
     desc: "Deploys the AVS Sync middleware"
     cmds:
-<<<<<<< HEAD
-      - task middleware:deploy PROJECT="{{.PROJECT}}" SERVICE_NAME="{{.PROJECT}}"
-=======
-      - cd "{{.REPO_ROOT}}" && task middleware:deploy PROJECT="{{.PROJECT}}" SERVICE_NAME="avs-sync"
->>>>>>> 4bc3bcc1
+      - cd "{{.REPO_ROOT}}" && task middleware:deploy PROJECT="{{.PROJECT}}" SERVICE_NAME="{{.PROJECT}}"
 
   contracts-deploy:
     desc: "Deploys the AVS Sync contracts"
@@ -129,9 +125,4 @@
       AVS_SIGNING_ADDRESS:
         sh: task get-service-signing-address
     cmds:
-      - |
-<<<<<<< HEAD
-        task middleware:register-operator AVS_SIGNING_ADDRESS="{{.AVS_SIGNING_ADDRESS}}" AMOUNT="0.001ether" PROJECT="{{.PROJECT}}" SERVICE_NAME="{{.PROJECT}}"
-=======
-        cd "{{.REPO_ROOT}}" && task middleware:register-operator AVS_SIGNING_ADDRESS="{{.AVS_SIGNING_ADDRESS}}" AMOUNT="0.001ether" PROJECT="{{.PROJECT}}" SERVICE_NAME="avs-sync"
->>>>>>> 4bc3bcc1
+      - cd "{{.REPO_ROOT}}" && task middleware:register-operator AVS_SIGNING_ADDRESS="{{.AVS_SIGNING_ADDRESS}}" AMOUNT="0.001ether" PROJECT="{{.PROJECT}}" SERVICE_NAME="{{.PROJECT}}"