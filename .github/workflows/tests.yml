--- conflicted
+++ resolved
@@ -9,12 +9,8 @@
 
 jobs:
   tests:
-<<<<<<< HEAD
     name: "Run Tests"
-    runs-on: ubuntu-latest
-=======
     runs-on: linux-8-core
->>>>>>> 66b166ba
     permissions:
       contents: read
       issues: write
