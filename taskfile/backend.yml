version: "3"

includes:
  config: 
    taskfile: ./config.yml
    flatten: true

env:
  # avoid namespace conflicts with other env vars
  # see https://github.com/go-task/task/issues/1038
  COMPOSE_FOUNDRY_DOCKER_IMAGE: "{{.FOUNDRY_DOCKER_IMAGE}}"
  COMPOSE_WAVS_DOCKER_IMAGE: "{{.WAVS_DOCKER_IMAGE}}"
  COMPOSE_JAEGER_DOCKER_IMAGE: "{{.JAEGER_DOCKER_IMAGE}}"
  COMPOSE_PROMETHEUS_DOCKER_IMAGE: "{{.PROMETHEUS_DOCKER_IMAGE}}"
  COMPOSE_WAVS_HOME: "{{.WAVS_HOME_DIR}}"

tasks:
  start:
    desc: "Starts all backend services"
    deps:
      - task: start-chains
        vars: 
          CHAIN_COUNT: "{{.CHAIN_COUNT}}"
      - task: start-wavs
      - task: start-telemetry

  stop:
    desc: "Stops all backend services"
    deps:
      - task: stop-chains
      - task: stop-wavs
      - task: stop-telemetry

  ###################################################################
  ######################## Chains ###################################
  ###################################################################
  start-chains:
    # Pull the latest images before starting 
    deps: [docker-pull-chains]
    cmds:
      - task: start-chains-inner
        # Optional - pass this in, or 1 by default
        vars:
          CHAIN_COUNT: '{{.CHAIN_COUNT | default "1"}}'

  stop-chains:
    vars:
      CHAIN_COUNT:
        # look up how many docker containers start with the name "chain-anvil-"
        # this is a bit of a hack, but it works for now
        sh: docker ps --filter "name=chain-anvil-" --format "{{.Names}}" | wc -l | xargs
    cmds:
      - |
        if [ {{.CHAIN_COUNT}} -gt 0 ]; then
          task backend:stop-chains-inner CHAIN_COUNT={{.CHAIN_COUNT}}
        else
          echo "No chains to stop (CHAIN_COUNT={{.CHAIN_COUNT}})"
        fi

  stop-chains-inner:
    requires: 
      vars: [CHAIN_COUNT]
    vars:
      # Automatically generated range for CHAIN_COUNT
      CHAIN_RANGE:
        sh: seq 1 {{.CHAIN_COUNT}}
    deps:
      # All of these are stopped in parallel
      - for: { var: CHAIN_RANGE }
        task: docker-stop-chain-{{.ITEM}}

  start-chains-inner:
    internal: true
    vars:
      # Automatically generated range for CHAIN_COUNT
      CHAIN_RANGE:
        sh: seq 1 {{.CHAIN_COUNT}}
    requires:
      vars: [CHAIN_COUNT]
    deps:
      # All of these are started in parallel
      - for: { var: CHAIN_RANGE }
        task: start-chain-{{.ITEM}}

  start-chain-*:
    internal: true
    vars:
      CHAIN_NUMBER: "{{index .MATCH 0}}"
      ANVIL_PORT:
        sh: cd "{{.REPO_ROOT}}" && task backend:get-anvil-port-{{.CHAIN_NUMBER}} 
    deps:
      - task: docker-start-chain-{{index .MATCH 0}}
    cmds:
      # Wait for the Anvil chain to be up and running
      # The deps here will ensure that the docker-start-chain-* task is run first
      - |
        for ((i=0; i<5; i++)); do
          if nc -z 127.0.0.1 {{.ANVIL_PORT}}; then
            break
          fi
          echo "Waiting for Anvil chain #{{.CHAIN_NUMBER}} to start on port {{.ANVIL_PORT}}..."
          sleep 1
        done
        if ! nc -z 127.0.0.1 {{.ANVIL_PORT}}; then
          echo "Anvil did not start after 5 seconds"
          exit 1
        fi
      - |
        echo "Anvil chain #{{.CHAIN_NUMBER}} is up!"

  docker-pull-chains:
    internal: true
    cmds:
      - |
        cd "{{.BACKEND_DIR}}" && {{.DOCKER_SUDO}} docker compose --file docker-compose-anvil.yml pull

  docker-start-chain-*:
    internal: true
    vars:
      CHAIN_NUMBER: "{{index .MATCH 0}}"
    env:
      COMPOSE_ANVIL_FORK_CMD:
            # For right now, the setup is that chain #1 is the Holesky fork, and all others are local Anvil instances. 
            # We can add more fork URLs here as needed or move this to a map, json, or other structure in the future.
            sh: |
              case {{.CHAIN_NUMBER}} in
                1) echo "--fork-url {{.ANVIL_HOLESKY_FORK_URL}}" ;;
                *) echo "" ;;
              esac
      COMPOSE_CONTAINER_NAME: "chain-anvil-{{.CHAIN_NUMBER}}"
      COMPOSE_ANVIL_PORT:
        sh: cd "{{.REPO_ROOT}}" && task backend:get-anvil-port-{{.CHAIN_NUMBER}} 
    cmds:
      - |
        cd "{{.BACKEND_DIR}}" && {{.DOCKER_SUDO}} docker compose --file docker-compose-anvil.yml up --force-recreate -d

  docker-stop-chain-*:
    internal: true
    vars:
      CHAIN_NUMBER: "{{index .MATCH 0}}"
    env:
      COMPOSE_CONTAINER_NAME: "chain-anvil-{{.CHAIN_NUMBER}}"
    cmds:
      - |
        echo "Stopping Anvil chain #{{.CHAIN_NUMBER}}"
      - |
        cd "{{.BACKEND_DIR}}" && {{.DOCKER_SUDO}} docker compose --file docker-compose-anvil.yml down --remove-orphans || true

  # HELPERS 
  get-anvil-port-*:
    desc: "Get the Anvil port for a chain number"
    vars:
      CHAIN_NUMBER: "{{index .MATCH 0}}"
      # We use 1 as the CHAIN_NUMBER, so subtract 1 to keep the base port the same 
      ANVIL_PORT: "{{sub (add .ANVIL_BASE_PORT .CHAIN_NUMBER) 1}}"
    cmds:
      - echo "{{.ANVIL_PORT}}"

  get-evm-rpc-url-*:
    desc: "Get the RPC URL for a chain number"
    vars:
      CHAIN_NUMBER: "{{index .MATCH 0}}"
      ANVIL_PORT:
        sh: cd "{{.REPO_ROOT}}" && task -s backend:get-anvil-port-{{.CHAIN_NUMBER}}
    cmds:
      - echo "http://localhost:{{.ANVIL_PORT}}"

  ###################################################################
  ######################## WAVS #####################################
  ###################################################################
  start-wavs:
    # Pull the latest images before starting 
    deps: [docker-pull-wavs]
    cmds:
      - task: start-wavs-inner

  docker-pull-wavs:
    internal: true
    cmds:
      - |
        cd "{{.BACKEND_DIR}}" && {{.DOCKER_SUDO}} docker compose --file docker-compose-wavs.yml pull

  start-wavs-inner:
    internal: true
    deps: [docker-start-wavs]
    cmds:
      # Wait for WAVS and WAVS Aggregator to be up and running
      # the deps here will ensure that the docker-start-wavs task is run first
      - |
        for ((i=0; i<5; i++)); do
          if nc -z 127.0.0.1 {{.WAVS_AGGREGATOR_PORT}}; then
            break
          fi
          echo "Waiting for Aggregator to start on port {{.WAVS_AGGREGATOR_PORT}}..."
          sleep 1
        done
        if ! nc -z 127.0.0.1 {{.WAVS_AGGREGATOR_PORT}}; then
          echo "Aggregator did not start after 5 seconds"
          exit 1
        fi
      - echo "Aggregator is up!"
      - |
        for ((i=0; i<5; i++)); do
          if nc -z 127.0.0.1 {{.WAVS_PORT}}; then
            break
          fi
          echo "Waiting for WAVS to start on port {{.WAVS_PORT}}..."
          sleep 1
        done
        if ! nc -z 127.0.0.1 {{.WAVS_PORT}}; then
          echo "WAVS did not start after 5 seconds"
          exit 1
        fi
      - echo "WAVS is up!"

  docker-start-wavs:
    internal: true
    cmds:
      - |
        echo "Starting WAVS on port {{.WAVS_PORT}} and WAVS Aggregator on port {{.WAVS_AGGREGATOR_PORT}}"
      - |
        cd "{{.BACKEND_DIR}}" && {{.DOCKER_SUDO}} docker compose --file docker-compose-wavs.yml up --force-recreate -d

  docker-stop-wavs:
    aliases: [stop-wavs]
    cmds:
      - |
        echo "Stopping WAVS"
      - |
        cd "{{.BACKEND_DIR}}" && {{.DOCKER_SUDO}} docker compose --file docker-compose-wavs.yml down --remove-orphans || true  

  ###################################################################
  ##################### TELEMETRY ###################################
  ###################################################################

  start-telemetry:
    # Pull the latest images before starting 
    deps: [docker-pull-telemetry]
    cmds:
      - task: start-telemetry-inner

  docker-pull-telemetry:
    internal: true
    cmds:
      - |
        cd "{{.BACKEND_DIR}}" && {{.DOCKER_SUDO}} docker compose --file docker-compose-telemetry.yml pull

  start-telemetry-inner:
    internal: true
    deps: [docker-start-telemetry]
    cmds:
      # Wait for Jaeger and Prometheus to be up and running
      # the deps here will ensure that the docker-start-telemetry task is run first
      - |
        while ! nc -z localhost 16686; do
          echo "Waiting for Jaeger to start on port 16686..."
          sleep 1
        done
      - echo "Jaeger is up and running!"
      - |
        while ! nc -z localhost 9090; do
          echo "Waiting for Prometheus to start on port 9090..."
          sleep 1
        done
      - echo "Prometheus is up and running!"

  docker-start-telemetry:
    internal: true
    cmds:
      - |
        echo "Starting Telemetry"
      - |
        cd "{{.BACKEND_DIR}}" && {{.DOCKER_SUDO}} docker compose --file docker-compose-telemetry.yml up --force-recreate -d

  docker-stop-telemetry:
    aliases: [stop-telemetry]
    cmds:
      - |
        echo "Stopping Telemetry"
      - |
<<<<<<< HEAD
        cd "{{.BACKEND_DIR}}" && {{.DOCKER_SUDO}} docker compose --file docker-compose-telemetry.yml down --remove-orphans || true
=======
        {{.DOCKER_SUDO}} docker compose --file docker-compose-telemetry.yml down --remove-orphans || true
>>>>>>> e9ebe4bd
<|MERGE_RESOLUTION|>--- conflicted
+++ resolved
@@ -278,8 +278,4 @@
       - |
         echo "Stopping Telemetry"
       - |
-<<<<<<< HEAD
-        cd "{{.BACKEND_DIR}}" && {{.DOCKER_SUDO}} docker compose --file docker-compose-telemetry.yml down --remove-orphans || true
-=======
-        {{.DOCKER_SUDO}} docker compose --file docker-compose-telemetry.yml down --remove-orphans || true
->>>>>>> e9ebe4bd
+        cd "{{.BACKEND_DIR}}" && {{.DOCKER_SUDO}} docker compose --file docker-compose-telemetry.yml down --remove-orphans || true