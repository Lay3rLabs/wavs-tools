--- conflicted
+++ resolved
@@ -224,19 +224,23 @@
         sh: task middleware:get-service-manager-address CHAIN_NUMBER={{.CHAIN_NUMBER}} PROJECT={{.PROJECT}} SERVICE_NAME={{.SERVICE_NAME}}
       DEPLOY_ENV:
         sh: task middleware:get-middleware-deploy-env
+      RPC_URL:
+        sh: task backend:get-evm-rpc-url-{{.CHAIN_NUMBER}}
+      RPC_ENV_VAR:
+        sh: task middleware:get-rpc-env-var
     requires:
       vars: [PROJECT, SERVICE_NAME, SERVICE_URI]
     env:
-      LOCAL_ETHEREUM_RPC_URL: "{{.EVM_RPC_URL}}"
       WAVS_SERVICE_MANAGER_ADDRESS: "{{.SERVICE_MANAGER_ADDRESS}}"
       SERVICE_URI: "{{.SERVICE_URI}}"
       DEPLOY_ENV: "{{.DEPLOY_ENV}}"
       FUNDED_KEY: "{{.MIDDLEWARE_FUNDED_KEY}}"
     cmds:
       - >
-        {{.DOCKER_SUDO}} docker run --rm --network host
-        -e DEPLOY_ENV
-        -e LOCAL_ETHEREUM_RPC_URL
+        export {{.RPC_ENV_VAR}}={{.RPC_URL}} && 
+        {{.DOCKER_SUDO}} docker run --rm --network host
+        -e DEPLOY_ENV
+        -e {{.RPC_ENV_VAR}}
         -e WAVS_SERVICE_MANAGER_ADDRESS
         -e SERVICE_URI
         -e FUNDED_KEY
@@ -261,14 +265,7 @@
     env:
       DEPLOY_ENV:
         sh: task middleware:get-middleware-deploy-env
-<<<<<<< HEAD
-      ETHERSCAN_API_KEY:
-        sh: "echo $MIDDLEWARE_ETHERSCAN_API_KEY"
-=======
-      LOCAL_ETHEREUM_RPC_URL:
-        sh: task backend:get-evm-rpc-url-{{.CHAIN_NUMBER}}
-      ETHERSCAN_API_KEY: "{{.MIDDLEWARE_ETHERSCAN_API_KEY}}"
->>>>>>> 896f5682
+      ETHERSCAN_API_KEY: "{{.MIDDLEWARE_ETHERSCAN_API_KEY}}"
       WAVS_SERVICE_MANAGER_ADDRESS:
         sh: task middleware:get-service-manager-address CHAIN_NUMBER={{.CHAIN_NUMBER}} PROJECT={{.PROJECT}} SERVICE_NAME={{.SERVICE_NAME}}
       OPERATOR_KEY:
@@ -300,14 +297,7 @@
     env:
       DEPLOY_ENV:
         sh: task middleware:get-middleware-deploy-env
-<<<<<<< HEAD
-      ETHERSCAN_API_KEY:
-        sh: "echo $MIDDLEWARE_ETHERSCAN_API_KEY"
-=======
-      LOCAL_ETHEREUM_RPC_URL:
-        sh: task backend:get-evm-rpc-url-{{.CHAIN_NUMBER}}
-      ETHERSCAN_API_KEY: "{{.MIDDLEWARE_ETHERSCAN_API_KEY}}"
->>>>>>> 896f5682
+      ETHERSCAN_API_KEY: "{{.MIDDLEWARE_ETHERSCAN_API_KEY}}"
       WAVS_SERVICE_MANAGER_ADDRESS:
         sh: task middleware:get-service-manager-address CHAIN_NUMBER={{.CHAIN_NUMBER}} PROJECT={{.PROJECT}} SERVICE_NAME={{.SERVICE_NAME}}
       QUORUM_DENOMINATOR: "{{.QUORUM_DENOMINATOR}}"
@@ -524,12 +514,7 @@
   get-middleware-deploy-env:
     desc: "Get the DEPLOY_ENV value to pass to middleware (maps MOCK to LOCAL)"
     cmds:
-<<<<<<< HEAD
-      - |
-        case "{{.DEPLOY_MODE}}" in
-          "MOCK") echo "LOCAL" ;;
-          *) echo "{{.DEPLOY_MODE}}" ;;
-        esac
+      - echo '{{ if eq .DEPLOY_MODE "MOCK" }}LOCAL{{ else }}{{ .DEPLOY_MODE }}{{ end }}'
 
   get-rpc-env-var:
     desc: "Gets the correct env var for deploy mode to use in docker scripts"
@@ -546,7 +531,4 @@
             echo "Unknown DEPLOY_MODE: {{.DEPLOY_MODE}}. Valid options: LOCAL, MOCK, TESTNET"
             exit 1
             ;;
-        esac
-=======
-      - echo '{{ if eq .DEPLOY_MODE "MOCK" }}LOCAL{{ else }}{{ .DEPLOY_MODE }}{{ end }}'
->>>>>>> 896f5682
+        esac