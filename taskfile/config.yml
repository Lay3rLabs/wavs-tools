version: "3"

vars:
  REPO_ROOT:
    # find the root directory of the repository by looking for the `.git` directory.
    sh: |
      dir="$(pwd)"
      while [ "$dir" != "/" ]; do
        if [ -d "$dir/.git" ]; then
          echo "$dir"
          exit 0
        fi
        dir="$(dirname "$dir")"
      done
  WAVS_DOCKER_IMAGE: "ghcr.io/lay3rlabs/wavs:35c96a4"
  MIDDLEWARE_DOCKER_IMAGE: "ghcr.io/lay3rlabs/wavs-middleware:0.4.0-rc"
  FOUNDRY_DOCKER_IMAGE: "ghcr.io/foundry-rs/foundry:latest"
  JAEGER_DOCKER_IMAGE: "jaegertracing/jaeger:2.5.0"
  PROMETHEUS_DOCKER_IMAGE: "prom/prometheus:v3.3.0"
  PROJECT_OUTPUT_DIRNAME: ".project-output"
  BACKEND_DIR: '{{joinPath .REPO_ROOT "backend"}}'
<<<<<<< HEAD
  ANVIL_BASE_PORT: 8547 # Base port for Anvil, minus 1, so that chain 1 starts at 8548
  ANVIL_HOLESKY_FORK_URL: "https://eth-holesky.g.alchemy.com/v2/Hr83A86i2pYH_ABCxFveDMBmKvhIo_Gi"
=======
  ANVIL_BASE_PORT: 8548 # Base port for Anvil, subsequent ports will be incremented by 1 for each instance
  ANVIL_HOLESKY_FORK_URL: "https://1rpc.io/holesky"
>>>>>>> e9ebe4bd
  WAVS_PORT: 8123 #TODO: read from wavs.toml
  WAVS_AGGREGATOR_PORT: 8124 #TODO: read from wavs.toml
  WAVS_HOME_DIR: '{{joinPath .BACKEND_DIR "wavs-home"}}'
  WAVS_ENDPOINT: "http://localhost:{{.WAVS_PORT}}"
  WAVS_AGGREGATOR_ENDPOINT: "http://localhost:{{.WAVS_AGGREGATOR_PORT}}"
  MIDDLEWARE_DEPLOY_ENV: "LOCAL"
  MIDDLEWARE_CHAIN_ID: 17000
  MIDDLEWARE_METADATA_URI: 'https://raw.githubusercontent.com/Lay3rLabs/wavs-foundry-template/refs/heads/main/metadata.json'
  MIDDLEWARE_LST_CONTRACT_ADDRESS: '0x3F1c547b21f65e10480dE3ad8E19fAAC46C95034'
  MIDDLEWARE_LST_STRATEGY_ADDRESS: '0x7D704507b76571a51d9caE8AdDAbBFd0ba0e63d3'
  COMPONENTS_CARGO_RELEASE_DIR: '{{joinPath .REPO_ROOT "target/wasm32-wasip1/release"}}'
  ABI_EIGENLAYER_MIDDLEWARE_DIR: '{{joinPath .REPO_ROOT "abi/eigenlayer-middleware"}}'
  DOCKER_SUDO:
    sh: |
      if command -v docker >/dev/null 2>&1 && docker info >/dev/null 2>&1; then 
        echo ""
      else 
        echo "sudo"
      fi<|MERGE_RESOLUTION|>--- conflicted
+++ resolved
@@ -19,13 +19,8 @@
   PROMETHEUS_DOCKER_IMAGE: "prom/prometheus:v3.3.0"
   PROJECT_OUTPUT_DIRNAME: ".project-output"
   BACKEND_DIR: '{{joinPath .REPO_ROOT "backend"}}'
-<<<<<<< HEAD
-  ANVIL_BASE_PORT: 8547 # Base port for Anvil, minus 1, so that chain 1 starts at 8548
   ANVIL_HOLESKY_FORK_URL: "https://eth-holesky.g.alchemy.com/v2/Hr83A86i2pYH_ABCxFveDMBmKvhIo_Gi"
-=======
   ANVIL_BASE_PORT: 8548 # Base port for Anvil, subsequent ports will be incremented by 1 for each instance
-  ANVIL_HOLESKY_FORK_URL: "https://1rpc.io/holesky"
->>>>>>> e9ebe4bd
   WAVS_PORT: 8123 #TODO: read from wavs.toml
   WAVS_AGGREGATOR_PORT: 8124 #TODO: read from wavs.toml
   WAVS_HOME_DIR: '{{joinPath .BACKEND_DIR "wavs-home"}}'
